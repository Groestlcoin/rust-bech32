--- conflicted
+++ resolved
@@ -20,25 +20,14 @@
 //! ];
 //!
 //! // Encode a taproot address suitable for use on mainnet.
-<<<<<<< HEAD
-//! let _ = segwit::encode_v1(&hrp::GRS, &witness_prog);
+//! let _ = segwit::encode_v1(hrp::GRS, &witness_prog);
 //!
 //! // Encode a segwit v0 address suitable for use on testnet.
-//! let _ = segwit::encode_v0(&hrp::TGRS, &witness_prog);
+//! let _ = segwit::encode_v0(hrp::TGRS, &witness_prog);
 //!
 //! // If you have the witness version already you can use:
 //! # let witness_version = segwit::VERSION_0;
-//! let _ = segwit::encode(&hrp::GRS, witness_version, &witness_prog);
-=======
-//! let _ = segwit::encode_v1(hrp::BC, &witness_prog);
-//!
-//! // Encode a segwit v0 address suitable for use on testnet.
-//! let _ = segwit::encode_v0(hrp::TB, &witness_prog);
-//!
-//! // If you have the witness version already you can use:
-//! # let witness_version = segwit::VERSION_0;
-//! let _ = segwit::encode(hrp::BC, witness_version, &witness_prog);
->>>>>>> cd20221f
+//! let _ = segwit::encode(hrp::GRS, witness_version, &witness_prog);
 //!
 //! // Decode a Groestlcoin bech32 segwit address.
 //! let address = "grs1q2s3rjwvam9dt2ftt4sqxqjf3twav0gdx0k0q2etxflx38c3x8tnslkylay";
@@ -484,11 +473,7 @@
     fn encode_lower_to_fmt() {
         let program = witness_program();
         let mut address = String::new();
-<<<<<<< HEAD
-        encode_to_fmt_unchecked(&mut address, &hrp::GRS, VERSION_0, &program)
-=======
-        encode_to_fmt_unchecked(&mut address, hrp::BC, VERSION_0, &program)
->>>>>>> cd20221f
+        encode_to_fmt_unchecked(&mut address, hrp::GRS, VERSION_0, &program)
             .expect("failed to encode address to QR code");
 
         let want = "grs1qw508d6qejxtdg4y5r3zarvary0c5xw7k3k4sj5";
@@ -499,11 +484,7 @@
     fn encode_upper_to_fmt() {
         let program = witness_program();
         let mut address = String::new();
-<<<<<<< HEAD
-        encode_upper_to_fmt_unchecked(&mut address, &hrp::GRS, VERSION_0, &program)
-=======
-        encode_upper_to_fmt_unchecked(&mut address, hrp::BC, VERSION_0, &program)
->>>>>>> cd20221f
+        encode_upper_to_fmt_unchecked(&mut address, hrp::GRS, VERSION_0, &program)
             .expect("failed to encode address to QR code");
 
         let want = "GRS1QW508D6QEJXTDG4Y5R3ZARVARY0C5XW7K3K4SJ5";
@@ -515,11 +496,7 @@
     fn encode_lower_to_writer() {
         let program = witness_program();
         let mut buf = Vec::new();
-<<<<<<< HEAD
-        encode_lower_to_writer_unchecked(&mut buf, &hrp::GRS, VERSION_0, &program)
-=======
-        encode_lower_to_writer_unchecked(&mut buf, hrp::BC, VERSION_0, &program)
->>>>>>> cd20221f
+        encode_lower_to_writer_unchecked(&mut buf, hrp::GRS, VERSION_0, &program)
             .expect("failed to encode");
 
         let address = std::str::from_utf8(&buf).expect("ascii is valid utf8");
@@ -532,11 +509,7 @@
     fn encode_upper_to_writer() {
         let program = witness_program();
         let mut buf = Vec::new();
-<<<<<<< HEAD
-        encode_upper_to_writer_unchecked(&mut buf, &hrp::GRS, VERSION_0, &program)
-=======
-        encode_upper_to_writer_unchecked(&mut buf, hrp::BC, VERSION_0, &program)
->>>>>>> cd20221f
+        encode_upper_to_writer_unchecked(&mut buf, hrp::GRS, VERSION_0, &program)
             .expect("failed to encode");
 
         let address = std::str::from_utf8(&buf).expect("ascii is valid utf8");
@@ -549,20 +522,20 @@
     fn encode_lower_to_writer_including_lowecaseing_hrp() {
         let program = witness_program();
         let mut buf = Vec::new();
-        let hrp = Hrp::parse_unchecked("BC");
+        let hrp = Hrp::parse_unchecked("GRS");
         encode_lower_to_writer_unchecked(&mut buf, hrp, VERSION_0, &program)
             .expect("failed to encode");
 
         let address = std::str::from_utf8(&buf).expect("ascii is valid utf8");
-        let want = "bc1qw508d6qejxtdg4y5r3zarvary0c5xw7kv8f3t4";
+        let want = "grs1qw508d6qejxtdg4y5r3zarvary0c5xw7k3k4sj5";
         assert_eq!(address, want);
     }
 
     #[test]
     fn encoded_length_works() {
         let addresses = vec![
-            "bc1q2s3rjwvam9dt2ftt4sqxqjf3twav0gdx0k0q2etxflx38c3x8tnssdmnjq",
-            "bc1qw508d6qejxtdg4y5r3zarvary0c5xw7kv8f3t4",
+            "grs1q2s3rjwvam9dt2ftt4sqxqjf3twav0gdx0k0q2etxflx38c3x8tnslkylay",
+            "grs1qw508d6qejxtdg4y5r3zarvary0c5xw7k3k4sj5",
         ];
 
         for address in addresses {
