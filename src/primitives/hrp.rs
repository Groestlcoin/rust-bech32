--- conflicted
+++ resolved
@@ -201,35 +201,19 @@
         self.is_valid_on_mainnet() || self.is_valid_on_testnet()
     }
 
-<<<<<<< HEAD
-    /// Returns `true` if this hrpstring is valid on the Groestlcoin network i.e., HRP is "grs".
-=======
-    /// Returns `true` if this HRP is valid on the Bitcoin network i.e., HRP is "bc".
->>>>>>> cd20221f
+    /// Returns `true` if this HRP is valid on the Groestlcoin network i.e., HRP is "grs".
     #[inline]
     pub fn is_valid_on_mainnet(&self) -> bool { *self == self::GRS }
 
-<<<<<<< HEAD
-    /// Returns `true` if this hrpstring is valid on the Groestlcoin testnet network i.e., HRP is "tgrs".
-=======
-    /// Returns `true` if this HRP is valid on the Bitcoin testnet network i.e., HRP is "tb".
->>>>>>> cd20221f
+    /// Returns `true` if this HRP is valid on the Groestlcoin testnet network i.e., HRP is "tgrs".
     #[inline]
     pub fn is_valid_on_testnet(&self) -> bool { *self == self::TGRS }
 
-<<<<<<< HEAD
-    /// Returns `true` if this hrpstring is valid on the Groestlcoin signet network i.e., HRP is "tgrs".
-=======
-    /// Returns `true` if this HRP is valid on the Bitcoin signet network i.e., HRP is "tb".
->>>>>>> cd20221f
+    /// Returns `true` if this HRP is valid on the Groestlcoin signet network i.e., HRP is "tgrs".
     #[inline]
     pub fn is_valid_on_signet(&self) -> bool { *self == self::TGRS }
 
-<<<<<<< HEAD
-    /// Returns `true` if this hrpstring is valid on the Groestlcoin regtest network i.e., HRP is "grsrt".
-=======
-    /// Returns `true` if this HRP is valid on the Bitcoin regtest network i.e., HRP is "bcrt".
->>>>>>> cd20221f
+    /// Returns `true` if this HRP is valid on the Groestlcoin regtest network i.e., HRP is "grsrt".
     #[inline]
     pub fn is_valid_on_regtest(&self) -> bool { *self == self::GRSRT }
 }
