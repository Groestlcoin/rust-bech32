// BIP-173 test vectors.

#![cfg(feature = "alloc")]

use bech32grs::primitives::decode::{
    CheckedHrpstring, ChecksumError, SegwitHrpstring, UncheckedHrpstring,
};
use bech32grs::{Bech32, Bech32m, ByteIterExt, Fe32IterExt};

// This is a separate test because we correctly identify this string as invalid but not for the
// reason given in the bip.
#[test]
fn bip_173_checksum_calculated_with_uppercase_form() {
    use bech32grs::primitives::decode::{
        CheckedHrpstringError, ChecksumError, SegwitHrpstringError,
    };

    // BIP-173 states reason for error should be: "checksum calculated with uppercase form of HRP".
    let s = "A1G7SGD8";

    assert_eq!(
        CheckedHrpstring::new::<Bech32>(s).unwrap_err(),
        CheckedHrpstringError::Checksum(ChecksumError::InvalidResidue)
    );

    assert_eq!(
        SegwitHrpstring::new(s).unwrap_err(),
        SegwitHrpstringError::Checksum(ChecksumError::InvalidResidue)
    );
}

macro_rules! check_valid_bech32 {
    ($($test_name:ident, $valid_bech32:literal);* $(;)?) => {
        $(
            #[test]
            fn $test_name() {
                let p = UncheckedHrpstring::new($valid_bech32).unwrap();
                p.validate_checksum::<Bech32>().expect("valid bech32");
                // Valid bech32 strings are by definition invalid bech32m.
                assert_eq!(p.validate_checksum::<Bech32m>().unwrap_err(), ChecksumError::InvalidResidue);
            }
        )*
    }
}
check_valid_bech32! {
    valid_bech32_hrp_string_0, "A12UEL5L";
    valid_bech32_hrp_string_a, "a12uel5l";
    valid_bech32_hrp_string_1, "an83characterlonghumanreadablepartthatcontainsthenumber1andtheexcludedcharactersbio1tt5tgs";
    valid_bech32_hrp_string_2, "abcdef1qpzry9x8gf2tvdw0s3jn54khce6mua7lmqqqxw";
    valid_bech32_hrp_string_3, "11qqqqqqqqqqqqqqqqqqqqqqqqqqqqqqqqqqqqqqqqqqqqqqqqqqqqqqqqqqqqqqqqqqqqqqqqqqqqqqqqqqc8247j";
    valid_bech32_hrp_string_4, "split1checkupstagehandshakeupstreamerranterredcaperred2y9e3w";
    valid_bech32_hrp_string_b, "?1ezyfcl";
}

macro_rules! check_valid_address_roundtrip {
    ($($test_name:ident, $addr:literal);* $(;)?) => {
        $(
            #[test]
            fn $test_name() {
                // We cannot use encode/decode for all test vectors because according to BIP-173 the
                // bech32 checksum algorithm can be used with any witness version, and this is
                // tested by the test vectors. However when BIP-350 came into effect only witness
                // version 0 uses bech32 (and this is enforced by encode/decode).
<<<<<<< HEAD
                if let Ok((hrp, bech32grs::Fe32::Q, program)) = bech32grs::segwit::decode($addr) {
                    let encoded = bech32grs::segwit::encode_v0(&hrp, &program).expect("failed to encode address");
=======
                if let Ok((hrp, bech32::Fe32::Q, program)) = bech32::segwit::decode($addr) {
                    let encoded = bech32::segwit::encode_v0(hrp, &program).expect("failed to encode address");
>>>>>>> cd20221f
                    // The bips specifically say that encoder should output lowercase characters so we uppercase manually.
                    if encoded != $addr {
                        let got = encoded.to_uppercase();
                        assert_eq!(got, $addr)
                    }
                }

                let hrpstring = SegwitHrpstring::new_bech32($addr).expect("valid address");
                let hrp = hrpstring.hrp();
                let witness_version = hrpstring.witness_version();

                let encoded = hrpstring.byte_iter().bytes_to_fes().with_checksum::<Bech32>(&hrp.into()).with_witness_version(witness_version).chars().collect::<String>();

                // The bips specifically say that encoder should output lowercase characters so we uppercase manually.
                if encoded != $addr {
                    let got = encoded.to_uppercase();
                    assert_eq!(got, $addr)
                }
            }
        )*
    }
}
// Note these test vectors include various witness versions.
check_valid_address_roundtrip! {
    bip_173_valid_address_roundtrip_0, "GRS1QW508D6QEJXTDG4Y5R3ZARVARY0C5XW7K3K4SJ5";
    bip_173_valid_address_roundtrip_1, "tgrs1qrp33g0q5c5txsp9arysrx4k6zdkfs4nce4xj0gdcccefvpysxf3quvjfuq";
    bip_173_valid_address_roundtrip_2, "tgrs1qqqqqp399et2xygdj5xreqhjjvcmzhxw4aywxecjdzew6hylgvsess668a6";
}

macro_rules! check_invalid_address {
    ($($test_name:ident, $addr:literal);* $(;)?) => {
        $(
            #[test]
            #[cfg(feature = "alloc")]
            fn $test_name() {
                match SegwitHrpstring::new($addr) {
                    Err(_) => {},
                    // We do not enforce the bip specified restrictions when constructing
                    // SegwitHrpstring so must explicitly do check.
                    Ok(segwit) => assert!(!segwit.has_valid_hrp()),
                }
            }
        )*
    }
}
check_invalid_address! {
    // Invalid human-readable part
    bip_173_invalid_address_0, "tgrt1qw508d6qejxtdg4y5r3zarvary0c5xw7kg3g4ty";
    // Invalid checksum
    bip_173_invalid_address_1, "grs1qw508d6qejxtdg4y5r3zarvary0c5xw7kv8f3t5";
    // Invalid witness version
    bip_173_invalid_address_2, "GRS13W508D6QEJXTDG4Y5R3ZARVARY0C5XW7KN40WF2";
    // Invalid program length
    bip_173_invalid_address_3, "grs1rw5uspcuh";
    // Invalid program length
    bip_173_invalid_address_4, "grs10w508d6qejxtdg4y5r3zarvary0c5xw7kw508d6qejxtdg4y5r3zarvary0c5xw7kw5rljs90";
    // Invalid program length for witness version 0 (per BIP-141)
    bip_173_invalid_address_5, "GRS1QR508D6QEJXTDG4Y5R3ZARVARYV98GJ9P";
    // Mixed case
    bip_173_invalid_address_6, "tgrs1qrp33g0q5c5txsp9arysrx4k6zdkfs4nce4xj0gdcccefvpysxf3q0sL5k7";
    // zero padding of more than 4 bits
    bip_173_invalid_address_7, "grs1zw508d6qejxtdg4y5r3zarvaryvqyzf3du";
    // Non-zero padding in 8-to-5 conversion
    bip_173_invalid_address_8, "tgrs1qrp33g0q5c5txsp9arysrx4k6zdkfs4nce4xj0gdcccefvpysxf3pjxtptv";
    // Empty data section
    bip_173_invalid_address_14, "grs1gmk9yu";
}<|MERGE_RESOLUTION|>--- conflicted
+++ resolved
@@ -61,13 +61,8 @@
                 // bech32 checksum algorithm can be used with any witness version, and this is
                 // tested by the test vectors. However when BIP-350 came into effect only witness
                 // version 0 uses bech32 (and this is enforced by encode/decode).
-<<<<<<< HEAD
                 if let Ok((hrp, bech32grs::Fe32::Q, program)) = bech32grs::segwit::decode($addr) {
-                    let encoded = bech32grs::segwit::encode_v0(&hrp, &program).expect("failed to encode address");
-=======
-                if let Ok((hrp, bech32::Fe32::Q, program)) = bech32::segwit::decode($addr) {
-                    let encoded = bech32::segwit::encode_v0(hrp, &program).expect("failed to encode address");
->>>>>>> cd20221f
+                    let encoded = bech32grs::segwit::encode_v0(hrp, &program).expect("failed to encode address");
                     // The bips specifically say that encoder should output lowercase characters so we uppercase manually.
                     if encoded != $addr {
                         let got = encoded.to_uppercase();
